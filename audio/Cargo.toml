[package]
name = "librespot-audio"
version = "0.1.0"
authors = ["Paul Lietar <paul@lietar.net>"]

[dependencies.librespot-core]
path = "../core"

[dependencies]
<<<<<<< HEAD
bit-set = "0.4.0"
byteorder = "1.0"
bytes = "0.4"
futures = "0.1.8"
lewton = "0.9.3"
log = "0.3.5"
num-bigint = "0.1.35"
num-traits = "0.1.36"
rust-crypto = "0.2.36"
tempfile = "2.1"
tokio = "0.1.2"
=======
bit-set = "0.5"
byteorder = "1.3"
futures = "0.1"
lewton = "0.9"
log = "0.4"
num-bigint = "0.2"
num-traits = "0.2"
tempfile = "3.1"
aes-ctr = "0.3"
>>>>>>> 551daadc

tremor = { git = "https://github.com/plietar/rust-tremor", optional = true }
vorbis = { version ="0.1.0", optional = true }

[features]
with-tremor = ["tremor"]
with-vorbis = ["vorbis"]<|MERGE_RESOLUTION|>--- conflicted
+++ resolved
@@ -7,19 +7,6 @@
 path = "../core"
 
 [dependencies]
-<<<<<<< HEAD
-bit-set = "0.4.0"
-byteorder = "1.0"
-bytes = "0.4"
-futures = "0.1.8"
-lewton = "0.9.3"
-log = "0.3.5"
-num-bigint = "0.1.35"
-num-traits = "0.1.36"
-rust-crypto = "0.2.36"
-tempfile = "2.1"
-tokio = "0.1.2"
-=======
 bit-set = "0.5"
 byteorder = "1.3"
 futures = "0.1"
@@ -29,7 +16,6 @@
 num-traits = "0.2"
 tempfile = "3.1"
 aes-ctr = "0.3"
->>>>>>> 551daadc
 
 tremor = { git = "https://github.com/plietar/rust-tremor", optional = true }
 vorbis = { version ="0.1.0", optional = true }
